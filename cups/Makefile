#
# Library Makefile for libcups.
#
# Copyright © 2021-2022 by OpenPrinting.
#
# Licensed under Apache License v2.0.  See the file "LICENSE" for more
# information.
#

include ../Makedefs


#
# Object files...
#

LIBOBJS		= \
		array.o \
		auth.o \
		debug.o \
		dest.o \
		dest-job.o \
		dest-localization.o \
		dest-options.o \
		dir.o \
		dnssd.o \
		encode.o \
		file.o \
		getputfile.o \
		globals.o \
		hash.o \
		http.o \
		http-addr.o \
		http-addrlist.o \
		http-support.o \
		ipp.o \
		ipp-file.o \
		ipp-support.o \
		langprintf.o \
		language.o \
		md5.o \
		notify.o \
		options.o \
		pwg-media.o \
		rand.o \
		raster-error.o \
		raster-stream.o \
		request.o \
		string.o \
		tempfile.o \
		thread.o \
		tls.o \
		transcode.o \
		usersys.o \
		util.o
TESTOBJS	= \
		fuzzipp.o \
		rasterbench.o \
		testarray.o \
		testclient.o \
		testcreds.o \
		testdest.o \
		testdnssd.o \
		testfile.o \
		testgetdests.o \
		testhttp.o \
		testi18n.o \
		testipp.o \
		testoptions.o \
		testraster.o \
		testtestpage.o \
		testthreads.o \
		tlscheck.o
OBJS	=	\
		$(LIBOBJS) \
		$(TESTOBJS)

#		testcups.o \
#		testlang.o \
#		testpwg.o \


#
# Header files to install...
#

HEADERS	=	\
		array.h \
		base.h \
		cups.h \
		dir.h \
		dnssd.h \
		file.h \
		http.h \
		ipp.h \
		language.h \
		pwg.h \
		raster.h \
		thread.h \
		transcode.h


#
# Targets in this directory...
#

LIBTARGETS =	\
		$(LIBCUPS_STATIC) \
		$(LIBCUPS)

UNITTARGETS =	\
		fuzzipp \
		rasterbench \
		testarray \
		testclient \
		testcreds \
		testdest \
		testdnssd \
		testfile \
		testgetdests \
		testhttp \
		testi18n \
		testipp \
		testoptions \
		testraster \
		testtestpage \
		testthreads \
		tlscheck

#		testcups \
#		testlang \
#		testpwg \

TARGETS	=	\
		$(LIBTARGETS)


#
# Make all targets...
#

all:		$(TARGETS)


#
# Make and run unit tests...
#

test:		$(UNITTARGETS)
	rm -f test.log
	echo Running array API tests...
	./testarray 2>>test.log
	echo Running file API tests...
	./testfile 2>>test.log
	echo Running HTTP API tests...
	./testhttp 2>>test.log
	echo Running IPP API tests...
	./testipp 2>>test.log
	echo Fuzzing IPP API...
	./fuzzipp 2>>test.log
	echo Running internationalization API tests...
	./testi18n 2>>test.log
	echo Running option API tests...
	./testoptions 2>>test.log
	echo Running raster API tests...
	./testraster 2>>test.log
	./testtestpage 2>>test.log


#
# Remove object and target files...
#

clean:
	$(RM) $(OBJS) $(TARGETS) $(UNITTARGETS)
	$(RM) libcups.so libcups.dylib


#
# Update dependencies (without system header dependencies...)
#

depend:
	$(CC) -MM -I.. -D_CUPS_SOURCE $(CPPFLAGS) $(OPTIONS) $(OBJS:.o=.c) | sed -e '1,$$s/ \/usr\/include\/[^ ]*//g' -e '1,$$s/ \/usr\/local\/include\/[^ ]*//g' >Dependencies


#
# Install all targets...
#

install:	all $(INSTALL_STATIC)
	echo "Installing header files to $(BUILDROOT)$(includedir)/cups..."
	$(INSTALL_DIR) $(BUILDROOT)$(includedir)/cups
	for file in $(HEADERS); do \
		$(INSTALL_DATA) $$file $(BUILDROOT)$(includedir)/cups; \
	done
	echo "Installing library to $(BUILDROOT)$(libdir)..."
	$(INSTALL_DIR) $(BUILDROOT)$(libdir)
	$(INSTALL_LIB) $(LIBCUPS) $(BUILDROOT)$(libdir)
	if test $(LIBCUPS) = "libcups.so.3" -o $(LIBCUPS) = "libcups3.so.3"; then \
		$(RM) $(BUILDROOT)$(libdir)/`basename $(LIBCUPS) .3`; \
		$(LN) $(LIBCUPS) $(BUILDROOT)$(libdir)/`basename $(LIBCUPS) .3`; \
	fi
	if test $(LIBCUPS) = "libcups.3.dylib" -o $(LIBCUPS) = "libcups3.3.dylib"; then \
		$(RM) $(BUILDROOT)$(libdir)/`basename $(LIBCUPS) .3.dylib`.dylib; \
		$(LN) $(LIBCUPS) $(BUILDROOT)$(libdir)/`basename $(LIBCUPS) .3.dylib`.dylib; \
	fi
	if test "x$(SYMROOT)" != "x"; then \
		echo "Copying debug symbols to $(SYMROOT)..."; \
		$(INSTALL_DIR) $(SYMROOT); \
		cp $(LIBCUPS) $(SYMROOT); \
		dsymutil $(SYMROOT)/$(LIBCUPS); \
	fi

install-static:
	echo "Installing static library to $(BUILDROOT)$(libdir)..."
	$(INSTALL_DIR) $(BUILDROOT)$(libdir)
	$(INSTALL_LIB) $(LIBCUPS_STATIC) $(BUILDROOT)$(libdir)
	$(RANLIB) $(BUILDROOT)$(libdir)/$(LIBCUPS_STATIC)


#
# Uninstall object and target files...
#

uninstall:
	$(RM) $(BUILDROOT)$(libdir)/$(LIBCUPS)
	$(RM) $(BUILDROOT)$(libdir)/$(LIBCUPS_STATIC)
	if test $(LIBCUPS) = "libcups.so.3" -o $(LIBCUPS) = "libcups3.so.3"; then \
		$(RM) $(BUILDROOT)$(libdir)/`basename $(LIBCUPS) .3`; \
	fi
	if test $(LIBCUPS) = "libcups.3.dylib" -o $(LIBCUPS) = "libcups3.3.dylib"; then \
		$(RM) $(BUILDROOT)$(libdir)/`basename $(LIBCUPS) .3.dylib`.dylib; \
	fi
	-$(RMDIR) $(BUILDROOT)$(libdir)
	for file in $(HEADERS); do \
		$(RM) $(BUILDROOT)$(includedir)/cups/$$file; \
	done
	-$(RMDIR) $(BUILDROOT)$(includedir)/cups


#
# libcups.so.3 / libcups3.so.3
#

libcups.so.3 libcups3.so.3:	$(LIBOBJS)
	echo Linking $@...
	$(CC) $(DSOFLAGS) $(OPTIM) -o $@ $(LIBOBJS) $(LIBS)
	$(RM) `basename $@ .3`
	$(LN) $@ `basename $@ .3`


#
# libcups.3.dylib / libcups3.3.dylib
#

libcups.3.dylib libcups3.3.dylib:	$(LIBOBJS)
	echo Linking $@...
	$(CC) $(DSOFLAGS) $(OPTIM) -o $@ -install_name $(libdir)/$@ \
		-current_version 3.0.0 -compatibility_version 3.0.0 \
		$(LIBOBJS) $(LIBS)
	$(CODE_SIGN) $(CSFLAGS) $@
	$(RM) `basename $@ .3.dylib`.dylib
	$(LN) $@ `basename $@ .3.dylib`.dylib


#
# libcups.a / libcups3.a
#

libcups.a / libcups3.a:	$(LIBOBJS)
	echo Archiving $@...
	$(RM) $@
	$(AR) $(ARFLAGS) $@ $(LIBOBJS)
	$(RANLIB) $@


#
# libcups3.def (Windows DLL exports file...)
#

libcups3.def: $(LIBOBJS) $(IMAGEOBJS) Makefile
	echo Generating $@...
	echo "LIBRARY libcups3" >$@
	echo "VERSION 3.0" >>$@
	echo "EXPORTS" >>$@
	(nm $(LIBOBJS) 2>/dev/null | grep "T _" | awk '{print $$3}'; \
	 echo __cups_strcpy; echo __cups_gettimeofday; echo __cups_hstrerror) | \
		grep -v -E -e '^cups_debug' -e 'Block$$' -e '^__cupsApple' | \
		sed -e '1,$$s/^_//' | sort >>$@


#
# fuzzipp (dependency on static CUPS library is intentional)
#

fuzzipp:	fuzzipp.o $(LIBCUPS_STATIC)
	echo Linking $@...
	$(CC) $(LDFLAGS) $(OPTIM) -o $@ fuzzipp.o $(LIBCUPS_STATIC) $(LIBS)
	$(CODE_SIGN) $(CSFLAGS) $@


#
# rasterbench (dependency on static CUPS library is intentional)
#

rasterbench:	rasterbench.o $(LIBCUPS_STATIC)
	echo Linking $@...
	$(CC) $(LDFLAGS) $(OPTIM) -o $@ rasterbench.o $(LIBCUPS_STATIC) $(LIBS)
	$(CODE_SIGN) $(CSFLAGS) $@


#
# testarray (dependency on static CUPS library is intentional)
#

testarray:	testarray.o $(LIBCUPS_STATIC)
	echo Linking $@...
	$(CC) $(LDFLAGS) $(OPTIM) -o $@ testarray.o $(LIBCUPS_STATIC) $(LIBS)
	$(CODE_SIGN) $(CSFLAGS) $@


#
# testclient (dependency on static libraries is intentional)
#

testclient:	testclient.o $(LIBCUPS_STATIC)
	echo Linking $@...
	$(CC) $(LDFLAGS) $(OPTIM) -o $@ testclient.o $(LIBCUPS_STATIC) $(LIBS)
	$(CODE_SIGN) $(CSFLAGS) $@


#
# testcreds (dependency on static CUPS library is intentional)
#

testcreds:	testcreds.o $(LIBCUPS_STATIC)
	echo Linking $@...
	$(CC) $(LDFLAGS) $(OPTIM) -o $@ testcreds.o $(LIBCUPS_STATIC) $(LIBS)
	$(CODE_SIGN) $(CSFLAGS) $@


#
# testcups (dependency on static CUPS library is intentional)
#

testcups:	testcups.o $(LIBCUPS_STATIC)
	echo Linking $@...
	$(CC) $(LDFLAGS) $(OPTIM) -o $@ testcups.o $(LIBCUPS_STATIC) $(LIBS)
	$(CODE_SIGN) $(CSFLAGS) $@


#
# testdest (dependency on static CUPS library is intentional)
#

testdest:	testdest.o $(LIBCUPS_STATIC)
<<<<<<< HEAD
	echo Linking $@...
	$(CC) $(LDFLAGS) $(OPTIM) -o $@ testdest.o $(LIBCUPS_STATIC) $(LIBS)
=======
	echo Linking $@...
	$(CC) $(LDFLAGS) $(OPTIM) -o $@ testdest.o $(LIBCUPS_STATIC) $(LIBS)
	$(CODE_SIGN) $(CSFLAGS) $@


#
# testdnssd (dependency on static CUPS library is intentional)
#

testdnssd:	testdnssd.o $(LIBCUPS_STATIC)
	echo Linking $@...
	$(CC) $(LDFLAGS) $(OPTIM) -o $@ testdnssd.o $(LIBCUPS_STATIC) $(LIBS)
>>>>>>> 25136fd3
	$(CODE_SIGN) $(CSFLAGS) $@


#
# testfile (dependency on static CUPS library is intentional)
#

testfile:	testfile.o $(LIBCUPS_STATIC)
	echo Linking $@...
	$(CC) $(LDFLAGS) $(OPTIM) -o $@ testfile.o $(LIBCUPS_STATIC) $(LIBS)
	$(CODE_SIGN) $(CSFLAGS) $@


#
# testgetdests (dependency on static CUPS library is intentional)
#

testgetdests:	testgetdests.o $(LIBCUPS_STATIC)
	echo Linking $@...
	$(CC) $(LDFLAGS) $(OPTIM) -o $@ testgetdests.o $(LIBCUPS_STATIC) $(LIBS)
	$(CODE_SIGN) $(CSFLAGS) $@


#
# testhttp (dependency on static CUPS library is intentional)
#

testhttp:	testhttp.o $(LIBCUPS_STATIC)
	echo Linking $@...
	$(CC) $(LDFLAGS) $(OPTIM) -o $@ testhttp.o $(LIBCUPS_STATIC) $(LIBS)
	$(CODE_SIGN) $(CSFLAGS) $@


#
# testipp (dependency on static CUPS library is intentional)
#

testipp:	testipp.o $(LIBCUPS_STATIC)
	echo Linking $@...
	$(CC) $(LDFLAGS) $(OPTIM) -o $@ testipp.o $(LIBCUPS_STATIC) $(LIBS)
	$(CODE_SIGN) $(CSFLAGS) $@


#
# testi18n (dependency on static CUPS library is intentional)
#

testi18n:	testi18n.o $(LIBCUPS_STATIC)
	echo Linking $@...
	$(CC) $(LDFLAGS) $(OPTIM) -o $@ testi18n.o $(LIBCUPS_STATIC) $(LIBS)
	$(CODE_SIGN) $(CSFLAGS) $@


#
# testlang (dependency on static CUPS library is intentional)
#

testlang:	testlang.o $(LIBCUPS_STATIC)
	echo Linking $@...
	$(CC) $(LDFLAGS) $(OPTIM) -o $@ testlang.o $(LIBCUPS_STATIC) $(LIBS)
	$(CODE_SIGN) $(CSFLAGS) $@
	echo Creating locale directory structure...
	$(RM) -r locale
	for po in ../locale/cups_*.po; do \
		lang=`basename $$po .po | sed -e '1,$$s/^cups_//'`; \
		$(MKDIR) locale/$$lang; \
		$(LN) ../../$$po locale/$$lang; \
	done
	echo Running language API tests...
	echo ls -al locale
	ls -al locale
	LOCALEDIR=locale ./testlang


#
# testoptions (dependency on static CUPS library is intentional)
#

testoptions:	testoptions.o $(LIBCUPS_STATIC)
	echo Linking $@...
	$(CC) $(LDFLAGS) $(OPTIM) -o $@ testoptions.o $(LIBCUPS_STATIC) $(LIBS)
	$(CODE_SIGN) $(CSFLAGS) $@


#
# testpwg (dependency on static CUPS library is intentional)
#

testpwg:	testpwg.o $(LIBCUPS_STATIC) test.ppd
	echo Linking $@...
	$(CC) $(LDFLAGS) $(OPTIM) -o $@ testpwg.o $(LIBCUPS_STATIC) $(LIBS)
	$(CODE_SIGN) $(CSFLAGS) $@
	echo Running PWG API tests...
	./testpwg test.ppd


#
# testraster (dependency on static CUPS library is intentional)
#

testraster:	testraster.o $(LIBCUPS_STATIC)
	echo Linking $@...
	$(CC) $(LDFLAGS) $(OPTIM) -o $@ testraster.o $(LIBCUPS_STATIC) $(LIBS)
	$(CODE_SIGN) $(CSFLAGS) $@


#
# testtestpage (dependency on static CUPS library is intentional)
#

testtestpage:	testtestpage.o $(LIBCUPS_STATIC)
	echo Compiling $@...
	$(CC) $(LDFLAGS) $(OPTIM) -o $@ testtestpage.o $(LIBCUPS_STATIC) $(LIBS)
	$(CODE_SIGN) $(CSFLAGS) $@


#
# testthreads (dependency on static CUPS library is intentional)
#

testthreads:	testthreads.o $(LIBCUPS_STATIC)
	echo Linking $@...
	$(CC) $(LDFLAGS) $(OPTIM) -o $@ testthreads.o $(LIBCUPS_STATIC) $(LIBS)
	$(CODE_SIGN) $(CSFLAGS) $@


#
# tlscheck (dependency on static CUPS library is intentional)
#

tlscheck:	tlscheck.o $(LIBCUPS_STATIC)
	echo Linking $@...
	$(CC) $(LDFLAGS) $(OPTIM) -o $@ tlscheck.o $(LIBCUPS_STATIC) $(LIBS)
	$(CODE_SIGN) $(CSFLAGS) $@


#
# Generate documentation using Codedoc (https://www.msweet.org/codedoc)
#

doc:
	echo "Generating CUPS Programming Manual..."
	$(RM) cupspm.xml
	codedoc --section "Programming" --body cupspm.md cupspm.xml \
		$(LIBOBJS:.o=.c) $(HEADERS) --coverimage cupspm.png \
		--epub ../doc/cupspm.epub
	codedoc --section "Programming" --body cupspm.md \
		cupspm.xml > ../doc/cupspm.html
	$(RM) cupspm.xml


#
# Lines of code computation...
#

sloc:
	echo "libcups: \c"
	sloccount $(LIBOBJS:.o=.c) 2>/dev/null | grep "Total Physical" | awk '{print $$9}'


#
# Dependencies...
#

include Dependencies
tls.o: tls-gnutls.c tls-openssl.c<|MERGE_RESOLUTION|>--- conflicted
+++ resolved
@@ -355,12 +355,8 @@
 #
 
 testdest:	testdest.o $(LIBCUPS_STATIC)
-<<<<<<< HEAD
 	echo Linking $@...
 	$(CC) $(LDFLAGS) $(OPTIM) -o $@ testdest.o $(LIBCUPS_STATIC) $(LIBS)
-=======
-	echo Linking $@...
-	$(CC) $(LDFLAGS) $(OPTIM) -o $@ testdest.o $(LIBCUPS_STATIC) $(LIBS)
 	$(CODE_SIGN) $(CSFLAGS) $@
 
 
@@ -371,7 +367,6 @@
 testdnssd:	testdnssd.o $(LIBCUPS_STATIC)
 	echo Linking $@...
 	$(CC) $(LDFLAGS) $(OPTIM) -o $@ testdnssd.o $(LIBCUPS_STATIC) $(LIBS)
->>>>>>> 25136fd3
 	$(CODE_SIGN) $(CSFLAGS) $@
 
 
